{
<<<<<<< HEAD
  "name": "uloop-cli",
  "version": "0.43.11",
=======
  "name": "uloopmcp-server",
  "version": "0.43.12",
>>>>>>> d4e3fad7
  "//version": "x-release-please-version",
  "description": "CLI tool for Unity Editor communication via uLoopMCP",
  "main": "dist/server.bundle.js",
  "bin": {
    "uloop": "./dist/cli.bundle.cjs"
  },
  "type": "module",
  "scripts": {
    "prepare": "husky",
    "build": "npm run build:bundle && npm run build:cli",
    "build:bundle": "esbuild src/server.ts --bundle --platform=node --format=esm --outfile=dist/server.bundle.js --external:fs --external:path --external:net --external:os --sourcemap",
    "build:cli": "esbuild src/cli/cli.ts --bundle --platform=node --format=cjs --outfile=dist/cli.bundle.cjs --sourcemap --banner:js='#!/usr/bin/env node' --loader:.md=text",
    "build:production": "cross-env ULOOPMCP_PRODUCTION=true NODE_ENV=production esbuild src/server.ts --bundle --platform=node --format=esm --outfile=dist/server.bundle.js --external:fs --external:path --external:net --external:os --sourcemap",
    "dev": "cross-env NODE_ENV=development npm run build:bundle && cross-env NODE_ENV=development NODE_OPTIONS=--enable-source-maps node dist/server.bundle.js",
    "dev:watch": "cross-env NODE_ENV=development esbuild src/server.ts --bundle --platform=node --format=esm --outfile=dist/server.bundle.js --external:fs --external:path --external:net --external:os --sourcemap --watch",
    "start": "cross-env NODE_OPTIONS=--enable-source-maps node dist/server.bundle.js",
    "start:production": "cross-env ULOOPMCP_PRODUCTION=true NODE_OPTIONS=--enable-source-maps node dist/server.bundle.js",
    "start:dev": "cross-env NODE_ENV=development NODE_OPTIONS=--enable-source-maps node dist/server.bundle.js",
    "lint": "eslint src",
    "lint:fix": "eslint src --fix",
    "security:check": "eslint src",
    "security:fix": "eslint src --fix",
    "security:sarif": "eslint src -f @microsoft/eslint-formatter-sarif -o typescript-security.sarif",
    "format": "prettier --write src/**/*.ts",
    "format:check": "prettier --check src/**/*.ts",
    "lint:check": "npm run lint && npm run format:check",
    "test": "jest",
    "test:cli": "jest src/cli/__tests__ --testTimeout=60000 --runInBand",
    "test:mcp": "tsx src/tools/__tests__/test-runner.ts",
    "test:integration": "tsx src/tools/__tests__/integration-test.ts",
    "test:watch": "jest --watch",
    "validate": "npm run test:integration && echo 'Integration tests passed - safe to deploy'",
    "deploy": "npm run validate && npm run build",
    "debug:compile": "tsx debug/compile-check.ts",
    "debug:logs": "tsx debug/logs-fetch.ts",
    "debug:connection": "tsx debug/connection-check.ts",
    "debug:all-logs": "tsx debug/all-logs-fetch.ts",
    "debug:compile-detailed": "tsx debug/compile-detailed.ts",
    "debug:connection-survival": "tsx debug/connection-survival.ts",
    "debug:domain-reload-timing": "tsx debug/domain-reload-timing.ts",
    "debug:event-test": "tsx debug/event-test.ts",
    "debug:notification-test": "tsx debug/notification-test.ts",
    "prepublishOnly": "npm run build",
    "postinstall": "npm run build"
  },
  "lint-staged": {
    "src/**/*.{ts,tsx,js}": [
      "eslint --fix",
      "prettier --write"
    ]
  },
  "keywords": [
    "mcp",
    "unity",
    "cursor",
    "typescript"
  ],
  "author": "hatayama",
  "license": "MIT",
  "repository": {
    "type": "git",
    "url": "git+https://github.com/hatayama/uLoopMCP.git",
    "directory": "Packages/src/TypeScriptServer~"
  },
  "bugs": {
    "url": "https://github.com/hatayama/uLoopMCP/issues"
  },
  "homepage": "https://github.com/hatayama/uLoopMCP#readme",
  "publishConfig": {
    "access": "public",
    "provenance": true
  },
  "dependencies": {
    "@modelcontextprotocol/sdk": "1.24.3",
    "commander": "^14.0.2",
    "uuid": "13.0.0",
    "zod": "4.2.0"
  },
  "devDependencies": {
    "@eslint/js": "9.39.2",
    "@microsoft/eslint-formatter-sarif": "3.1.0",
    "@types/jest": "30.0.0",
    "@types/node": "25.0.2",
    "@types/uuid": "10.0.0",
    "cross-env": "10.1.0",
    "esbuild": "0.27.1",
    "eslint": "9.39.2",
    "eslint-config-prettier": "^10.1.8",
    "eslint-plugin-prettier": "5.5.4",
    "eslint-plugin-security": "3.0.1",
    "husky": "9.1.7",
    "jest": "30.2.0",
    "lint-staged": "16.2.7",
    "prettier": "3.7.4",
    "ts-jest": "29.4.6",
    "tsx": "4.21.0",
    "typescript": "5.9.3",
    "typescript-eslint": "8.49.0"
  }
}<|MERGE_RESOLUTION|>--- conflicted
+++ resolved
@@ -1,11 +1,6 @@
 {
-<<<<<<< HEAD
   "name": "uloop-cli",
-  "version": "0.43.11",
-=======
-  "name": "uloopmcp-server",
   "version": "0.43.12",
->>>>>>> d4e3fad7
   "//version": "x-release-please-version",
   "description": "CLI tool for Unity Editor communication via uLoopMCP",
   "main": "dist/server.bundle.js",
