using System;
using System.Collections.Generic;
using System.Collections.Concurrent;
using System.IO;
using System.Linq;
using System.Net;
using System.Net.Sockets;
using System.Text;
using System.Threading;
using System.Threading.Tasks;


namespace io.github.hatayama.uLoopMCP
{
    // Related classes:
    // - McpServerController: Manages the lifecycle of this server.
    // - UnityCommandExecutor: Executes commands received from clients.
    // - JsonRpcProcessor: Handles JSON-RPC 2.0 message processing.
    /// <summary>
    /// Represents a connected client
    /// </summary>
    public class ConnectedClient
    {
        public readonly string Endpoint;
        public readonly string ClientName; 
        public readonly DateTime ConnectedAt;
        public readonly NetworkStream Stream;

        public ConnectedClient(string endpoint, NetworkStream stream, string clientName = McpConstants.UNKNOWN_CLIENT_NAME)
        {
            Endpoint = endpoint;
            Stream = stream; // Allow null stream for UI display purposes
            ClientName = clientName;
            ConnectedAt = DateTime.Now;
        }
        
        // Private constructor for WithClientName to preserve ConnectedAt
        private ConnectedClient(string endpoint, NetworkStream stream, string clientName, DateTime connectedAt)
        {
            Endpoint = endpoint;
            Stream = stream; // Allow null stream for UI display purposes
            ClientName = clientName;
            ConnectedAt = connectedAt;
        }
        
        public ConnectedClient WithClientName(string clientName)
        {
            return new ConnectedClient(Endpoint, Stream, clientName, ConnectedAt);
        }
    }

    /// <summary>
    /// Unity MCP Bridge TCP/IP Server.
    /// Accepts connections from the TypeScript MCP Server and handles JSON-RPC 2.0 communication.
    /// </summary>
    public class McpBridgeServer : IDisposable
    {
        // Note: Domain reload progress is now tracked via McpSessionManager
        
        // HResult error codes for normal disconnection detection
        private static readonly HashSet<int> NormalDisconnectionHResults = new()
        {
            unchecked((int)0x800703E3), // ERROR_OPERATION_ABORTED
            unchecked((int)0x80070040), // ERROR_NETNAME_DELETED
            unchecked((int)0x80072745), // ERROR_CONNECTION_ABORTED
            unchecked((int)0x80072746)  // ERROR_CONNECTION_RESET
        };
        
        private TcpListener _tcpListener;
        private CancellationTokenSource _cancellationTokenSource;
        private Task _serverTask;
        private bool _isRunning = false;
        
        // Client management for broadcasting notifications
        private readonly ConcurrentDictionary<string, ConnectedClient> _connectedClients = new();
        
        /// <summary>
        /// Whether the server is running.
        /// </summary>
        public bool IsRunning => _isRunning;
        
        /// <summary>
        /// The server's port number.
        /// </summary>
        public int Port { get; private set; } = McpEditorSettings.GetCustomPort();
        
        /// <summary>
        /// Event on client connection.
        /// </summary>
        public event Action<string> OnClientConnected;
        
        /// <summary>
        /// Event on client disconnection.
        /// </summary>
        public event Action<string> OnClientDisconnected;
        
        /// <summary>
        /// Event on error.
        /// </summary>
        public event Action<string> OnError;

        /// <summary>
        /// Generate unique client key using Endpoint
        /// </summary>
        private string GenerateClientKey(string endpoint)
        {
            // Use endpoint as unique identifier
            return endpoint;
        }

        /// <summary>
        /// Get list of connected clients sorted by name
        /// </summary>
        public IReadOnlyCollection<ConnectedClient> GetConnectedClients()
        {
            return _connectedClients.Values.OrderBy(client => client.ClientName).ToArray();
        }

        /// <summary>
        /// Update client name for a connected client
        /// </summary>
        public void UpdateClientName(string clientEndpoint, string clientName)
        {
            // Find client by endpoint (backward compatibility)
            ConnectedClient targetClient = _connectedClients.Values
                .FirstOrDefault(c => c.Endpoint == clientEndpoint);
                
            if (targetClient != null)
            {
                string clientKey = GenerateClientKey(targetClient.Endpoint);
                ConnectedClient updatedClient = targetClient.WithClientName(clientName);
                bool updateResult = _connectedClients.TryUpdate(clientKey, updatedClient, targetClient);
                
                // Clear reconnecting flags when client name is successfully set (client is now fully connected)
                if (updateResult && clientName != McpConstants.UNKNOWN_CLIENT_NAME)
                {
                    McpServerController.ClearReconnectingFlag();
                    
                    // Save LLM tool information when Unity connects
                    ConnectedLLMToolsStorage.instance.AddTool(updatedClient);
                    
                    // Register tool as reconnected during grace period
                    DomainReloadReconnectionManager.Instance.RegisterReconnectedTool(clientName);
                }
            }
        }

        /// <summary>
        /// Checks if the specified port is in use.
        /// Delegates to NetworkUtility for consistent port checking behavior.
        /// </summary>
        /// <param name="port">The port number to check.</param>
        /// <returns>True if the port is in use.</returns>
        public static bool IsPortInUse(int port)
        {
            return NetworkUtility.IsPortInUse(port);
        }

        /// <summary>
        /// Starts the server.
        /// </summary>
        /// <param name="port">
        /// The port number to bind to. Use -1 to fall back to the saved custom port
        /// from <see cref="McpEditorSettings.GetCustomPort"/>. Defaults to -1.
        /// </param>
        public void StartServer(int port = -1)
        {
            if (_isRunning)
            {
                return;
            }

            Port = port == -1 ? McpEditorSettings.GetCustomPort() : port;
            _cancellationTokenSource = new CancellationTokenSource();
            
            try
            {
                _tcpListener = new TcpListener(IPAddress.Loopback, Port);
                _tcpListener.Start();
                _isRunning = true;
                
                _serverTask = Task.Run(() => ServerLoop(_cancellationTokenSource.Token));
                
            }
            catch (SocketException ex) when (ex.SocketErrorCode == SocketError.AddressAlreadyInUse)
            {
                _isRunning = false;
                string errorMessage = $"Port {Port} is already in use. Please choose a different port.";
                OnError?.Invoke(errorMessage);
                throw new InvalidOperationException(errorMessage, ex);
            }
            catch (Exception ex)
            {
                _isRunning = false;
                string errorMessage = $"Failed to start MCP Server: {ex.Message}";
                OnError?.Invoke(errorMessage);
                throw;
            }
        }

        /// <summary>
        /// Stops the server.
        /// </summary>
        public void StopServer()
        {
            if (!_isRunning)
            {
                return;
            }

            _isRunning = false;
            
            // Explicitly disconnect all connected clients before stopping the server
            DisconnectAllClients();
            
            // Request cancellation.
            _cancellationTokenSource?.Cancel();
            
            // Stop the TCP listener.
            try
            {
                _tcpListener?.Stop();
            }
            finally
            {
                // Set the TCP listener to null regardless of success/failure
                _tcpListener = null;
            }
            
            // Wait for the server task to complete.
            try
            {
                _serverTask?.Wait(TimeSpan.FromSeconds(McpServerConfig.SHUTDOWN_TIMEOUT_SECONDS));
            }
            finally
            {
                // Set the server task to null regardless of success/failure
                _serverTask = null;
            }
            
            // Dispose of the cancellation token source.
            try
            {
                _cancellationTokenSource?.Dispose();
            }
            finally
            {
                // Set the cancellation token source to null regardless of success/failure
                _cancellationTokenSource = null;
            }
            

            
        }

        /// <summary>
        /// Explicitly disconnect all connected clients
        /// This ensures TypeScript clients receive proper close events
        /// </summary>
        private void DisconnectAllClients()
        {
            if (_connectedClients.IsEmpty)
            {
                return;
            }

            
            List<string> clientsToRemove = new List<string>();
            
            foreach (KeyValuePair<string, ConnectedClient> client in _connectedClients)
            {
                try
                {
                    // Close the NetworkStream to send proper close event to TypeScript client
                    if (client.Value.Stream != null && client.Value.Stream.CanWrite)
                    {
                        client.Value.Stream.Close();
                    }
                    clientsToRemove.Add(client.Key);
                }
                catch (Exception ex)
                {
                    OnError?.Invoke($"Error disconnecting client {client.Key}: {ex.Message}");
                    clientsToRemove.Add(client.Key); // Remove even if disconnect failed
                }
            }
            
            // Remove all clients from the connected clients list
            foreach (string clientKey in clientsToRemove)
            {
                _connectedClients.TryRemove(clientKey, out _);
            }
            
<<<<<<< HEAD
            // Only clear LLM tool information if this is not a domain reload
            if (!McpSessionManager.instance.IsDomainReloadInProgress)
            {
                ConnectedLLMToolsStorage.instance.ClearConnectedTools();
            }
            
            McpLogger.LogInfo("All clients disconnected");
=======
>>>>>>> e895ef3f
        }

        /// <summary>
        /// The server's main loop.
        /// </summary>
        private async Task ServerLoop(CancellationToken cancellationToken)
        {
            while (!cancellationToken.IsCancellationRequested && _isRunning)
            {
                try
                {
                    TcpClient client = await AcceptTcpClientAsync(_tcpListener, cancellationToken);
                    if (client != null)
                    {
                        string clientEndpoint = client.Client.RemoteEndPoint?.ToString() ?? McpServerConfig.UNKNOWN_CLIENT_ENDPOINT;
                        OnClientConnected?.Invoke(clientEndpoint);
                        
                        // Execute client handling in a separate task (fire-and-forget).
                        _ = Task.Run(() => HandleClient(client, cancellationToken));
                    }
                }
                catch (ObjectDisposedException)
                {
                    // Normal exception when stopping the server.
                    break;
                }
                catch (ThreadAbortException ex)
                {
                    // Log and re-throw ThreadAbortException
                    if (!McpSessionManager.instance.IsDomainReloadInProgress)
                    {
                        OnError?.Invoke($"Unexpected thread abort: {ex.Message}");
                    }
                    throw;
                }
                catch (Exception ex)
                {
                    if (!cancellationToken.IsCancellationRequested)
                    {
                        string errorMessage = $"Server loop error: {ex.Message}";
                                OnError?.Invoke(errorMessage);
                    }
                }
            }
        }

        /// <summary>
        /// Asynchronously accepts a client from the TcpListener.
        /// </summary>
        private async Task<TcpClient> AcceptTcpClientAsync(TcpListener listener, CancellationToken cancellationToken)
        {
            try
            {
                return await Task.Run(() => listener.AcceptTcpClient(), cancellationToken);
            }
            catch (ThreadAbortException)
            {
                // Log and re-throw ThreadAbortException
                if (!McpSessionManager.instance.IsDomainReloadInProgress)
                {
                }
                throw;
            }
            catch (OperationCanceledException)
            {
                return null;
            }
        }

        /// <summary>
        /// Handles communication with the client using Content-Length framing.
        /// </summary>
        private async Task HandleClient(TcpClient client, CancellationToken cancellationToken)
        {
            string clientEndpoint = client.Client.RemoteEndPoint?.ToString() ?? McpServerConfig.UNKNOWN_CLIENT_ENDPOINT;
            
            // Initialize new components for Content-Length framing
            DynamicBufferManager bufferManager = null;
            MessageReassembler messageReassembler = null;
            
            try
            {
                using (client)
                using (NetworkStream stream = client.GetStream())
                {
                    
                    // Check for existing connection from same endpoint and close it
                    string clientKey = GenerateClientKey(clientEndpoint);
                    if (_connectedClients.TryGetValue(clientKey, out ConnectedClient existingClient))
                    {
                        existingClient.Stream?.Close();
                        _connectedClients.TryRemove(clientKey, out _);
                        
                        // Delete LLM tool information when Unity disconnects
                        ConnectedLLMToolsStorage.instance.RemoveTool(existingClient.ClientName);
                    }
                    
                    // Add new client to connected clients for notification broadcasting
                    ConnectedClient connectedClient = new ConnectedClient(clientEndpoint, stream);
                    _connectedClients.TryAdd(clientKey, connectedClient);
                    
                    // Initialize new framing components
                    bufferManager = new DynamicBufferManager();
                    messageReassembler = new MessageReassembler(bufferManager);
                    
                    // Start with initial buffer size
                    byte[] buffer = bufferManager.GetBuffer(BufferConfig.INITIAL_BUFFER_SIZE);
                    
                    while (!cancellationToken.IsCancellationRequested && client.Connected)
                    {
                        int bytesRead = await stream.ReadAsync(buffer, 0, buffer.Length, cancellationToken);
                        
                        if (bytesRead == 0)
                        {
                            break; // Client disconnected.
                        }
                        
                        // Add received data to message reassembler
                        messageReassembler.AddData(buffer, bytesRead);
                        
                        // Extract any complete messages
                        string[] completeJsonMessages = messageReassembler.ExtractCompleteMessages();
                        
                        foreach (string requestJson in completeJsonMessages)
                        {
                            if (string.IsNullOrWhiteSpace(requestJson)) continue;
                            
                            // JSON-RPC processing and response sending with client context
                            string responseJson = await JsonRpcProcessor.ProcessRequest(requestJson, clientEndpoint);
                            
                            // Only send response if it's not null (notifications return null)
                            if (!string.IsNullOrEmpty(responseJson))
                            {
                                // Check stream and client state before attempting write
                                if (!stream.CanWrite || !client.Connected || cancellationToken.IsCancellationRequested)
                                {
                                    return; // Skip the write operation
                                }
                                
                                // Send response with Content-Length framing
                                string framedResponse = CreateContentLengthFrame(responseJson);
                                byte[] responseData = Encoding.UTF8.GetBytes(framedResponse);
                                
                                await stream.WriteAsync(responseData, 0, responseData.Length, cancellationToken);
                            }
                        }
                        
                        // Validate reassembler state and clear if needed
                        if (!messageReassembler.ValidateState())
                        {
                        }
                    }
                }
            }
            catch (ThreadAbortException)
            {
                // Treat as normal behavior if a domain reload is in progress.
                // No need to log thread aborts during domain reload
            }
            catch (OperationCanceledException)
            {
                // Normal cancellation during server shutdown or domain reload
                // No logging needed as this is expected behavior during Unity Editor operations
            }
            catch (IOException ex)
            {
                // I/O errors are usually normal disconnections - only log as info instead of warning
                if (IsNormalDisconnectionException(ex))
                {
                    // Log normal disconnections as info level
                }
            }
            catch (Exception ex)
            {
                OnError?.Invoke(ex.Message);
            }
            finally
            {
                // Dispose of framing components
                try
                {
                    messageReassembler?.Dispose();
                    bufferManager?.Dispose();
                }
                catch (Exception ex)
                {
                    OnError?.Invoke($"Error during client disposal: {ex.Message}");
                }
                
                // Remove client from connected clients list
                // Find client by endpoint to get the correct key
                ConnectedClient clientToRemove = _connectedClients.Values
                    .FirstOrDefault(c => c.Endpoint == clientEndpoint);
                    
                if (clientToRemove != null)
                {
                    string clientKey = GenerateClientKey(clientToRemove.Endpoint);
                    _connectedClients.TryRemove(clientKey, out _);
                    
                    // Delete LLM tool information when Unity disconnects
                    ConnectedLLMToolsStorage.instance.RemoveTool(clientToRemove.ClientName);
                }
                
                
                client.Close();
                OnClientDisconnected?.Invoke(clientEndpoint);
            }
        }

        /// <summary>
        /// Sends a pre-formatted JSON-RPC notification to all connected clients using Content-Length framing.
        /// </summary>
        /// <param name="notificationJson">The complete JSON-RPC notification string</param>
        public void SendNotificationToClients(string notificationJson)
        {
            if (_connectedClients.IsEmpty)
            {
                return;
            }

            // Frame the notification with Content-Length header
            string framedNotification = CreateContentLengthFrame(notificationJson);
            byte[] notificationData = Encoding.UTF8.GetBytes(framedNotification);
            
            _ = SendNotificationData(notificationData);
        }

        /// <summary>
        /// Send notification data to all connected clients
        /// </summary>
        private async Task SendNotificationData(byte[] notificationData)
        {
            List<string> clientsToRemove = new List<string>();
            
            foreach (KeyValuePair<string, ConnectedClient> client in _connectedClients)
            {
                try
                {
                    if (client.Value.Stream?.CanWrite == true)
                    {
                        await client.Value.Stream.WriteAsync(notificationData, 0, notificationData.Length);
                    }
                    else
                    {
                        clientsToRemove.Add(client.Key);
                    }
                }
                catch (Exception ex)
                {
                    OnError?.Invoke($"Error writing notification to client {client.Key}: {ex.Message}");
                    clientsToRemove.Add(client.Key);
                }
            }
            
            // Remove disconnected clients
            foreach (string clientKey in clientsToRemove)
            {
                if (_connectedClients.TryRemove(clientKey, out ConnectedClient removedClient))
                {
                    // Delete LLM tool information when Unity disconnects
                    ConnectedLLMToolsStorage.instance.RemoveTool(removedClient.ClientName);
                }
            }
        }



        /// <summary>
        /// Creates a Content-Length framed message for JSON-RPC 2.0 communication.
        /// </summary>
        /// <param name="jsonContent">The JSON content to frame</param>
        /// <returns>The framed message with Content-Length header</returns>
        private string CreateContentLengthFrame(string jsonContent)
        {
            if (string.IsNullOrEmpty(jsonContent))
            {
                return string.Empty;
            }
            
            // Calculate content length in bytes (UTF-8 encoding)
            int contentLength = Encoding.UTF8.GetByteCount(jsonContent);
            
            // Create the framed message: Content-Length: <n>\r\n\r\n<json_content>
            return $"Content-Length: {contentLength}\r\n\r\n{jsonContent}";
        }

        /// <summary>
        /// Determines if the given exception represents a normal client disconnection.
        /// </summary>
        /// <param name="ex">The exception to evaluate</param>
        /// <returns>True if the exception represents a normal disconnection, false otherwise</returns>
        private static bool IsNormalDisconnectionException(Exception ex)
        {
            switch (ex)
            {
                case SocketException sockEx:
                    return sockEx.SocketErrorCode is SocketError.ConnectionReset or
                                                     SocketError.ConnectionAborted or
                                                     SocketError.OperationAborted or
                                                     SocketError.Shutdown or
                                                     SocketError.NotConnected;
                    
                case ObjectDisposedException:
                    return true;
                    
                case IOException ioEx when ioEx.InnerException is SocketException innerSockEx:
                    return innerSockEx.SocketErrorCode is SocketError.ConnectionReset or
                                                          SocketError.ConnectionAborted or
                                                          SocketError.OperationAborted or
                                                          SocketError.Shutdown or
                                                          SocketError.NotConnected;
                
                case IOException ioEx:
                    // Check HResult codes for common disconnection scenarios
                    return NormalDisconnectionHResults.Contains(ioEx.HResult) ||
                           IsNormalDisconnectionByInnerException(ioEx);
                    
                default:
                    return false;
            }
        }

        /// <summary>
        /// Recursively checks inner exceptions for normal disconnection scenarios
        /// </summary>
        /// <param name="ex">The exception to check</param>
        /// <returns>True if any inner exception indicates a normal disconnection</returns>
        private static bool IsNormalDisconnectionByInnerException(Exception ex)
        {
            Exception innerEx = ex.InnerException;
            while (innerEx != null)
            {
                if (IsNormalDisconnectionException(innerEx))
                {
                    return true;
                }
                innerEx = innerEx.InnerException;
            }
            return false;
        }

        /// <summary>
        /// Releases resources.
        /// </summary>
        public void Dispose()
        {
            StopServer();
            _cancellationTokenSource?.Dispose();
            _tcpListener = null;
            _serverTask = null;
        }
    }
} <|MERGE_RESOLUTION|>--- conflicted
+++ resolved
@@ -291,7 +291,6 @@
                 _connectedClients.TryRemove(clientKey, out _);
             }
             
-<<<<<<< HEAD
             // Only clear LLM tool information if this is not a domain reload
             if (!McpSessionManager.instance.IsDomainReloadInProgress)
             {
@@ -299,8 +298,6 @@
             }
             
             McpLogger.LogInfo("All clients disconnected");
-=======
->>>>>>> e895ef3f
         }
 
         /// <summary>
